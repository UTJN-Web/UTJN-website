--- conflicted
+++ resolved
@@ -48,11 +48,7 @@
               <Link href="#" className="hover:text-[#1c2a52]">Membership</Link>
               <Link href="/events" className="hover:text-[#1c2a52]">Member Events</Link>
               <Link href="https://note.com/torontonians" target="_blank" rel="noopener noreferrer" className="hover:text-[#1c2a52]">Torontonians Blog</Link>
-<<<<<<< HEAD
               <Link href="/login" className="hover:text-[#1c2a52]">Login</Link>
-=======
-              <Link href="#" className="hover:text-[#1c2a52]">Login</Link>
->>>>>>> 1412a32f
 
               <div className="absolute bottom-10 flex gap-6">
                 <Link href="https://www.facebook.com/uoftjn/" target="_blank" rel="noopener noreferrer">
