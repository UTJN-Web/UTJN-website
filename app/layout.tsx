--- conflicted
+++ resolved
@@ -74,13 +74,8 @@
             "
           >
             <Link href="#" className="hover:text-[#1c2a52]">Membership</Link>
-<<<<<<< HEAD
-            <Link href="#" className="hover:text-[#1c2a52]">Member Events</Link>
+            <Link href="/events" className="hover:text-[#1c2a52]">Member Events</Link>
             <Link href="https://note.com/torontonians" target="_blank" rel="noopener noreferrer" className="hover:text-[#1c2a52]">Torontonians Blog</Link>
-=======
-            <Link href="/events" className="hover:text-[#1c2a52]">Member Events</Link>
-            <Link href="https://note.com/torontonians" target="_blank" rel="noopener noreferrer" className="hover:text-[#1c2a52]" className="hover:text-[#1c2a52]">Torontonians Blog</Link>
->>>>>>> cf1963e5
           </nav>
 
           {/* ───────── Centred logo (80 px) ───────── */}
